--- conflicted
+++ resolved
@@ -639,12 +639,7 @@
     // for now we're just going a pre-generated proof using `cairo-prove`
     // TODO: implement the actual cairo proof generation from the wallet
     let cairo_proof: String =
-<<<<<<< HEAD
-        include_str!("../../cashu/src/nuts/nutxx/example_proof.json").to_string();
-
-=======
         include_str!("../../cashu/src/nuts/nutxx/test/is_prime_proof_7.json").to_string();
->>>>>>> 060a0ec1
     for proof in &mut proofs {
         proof.add_cairo_proof(cairo_proof.clone());
     }
