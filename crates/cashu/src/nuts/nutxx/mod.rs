--- conflicted
+++ resolved
@@ -2,40 +2,21 @@
 //!
 //! <https://github.com/cashubtc/nuts/blob/main/xx.md>
 
-// use cairo_air::utils::{serialize_proof_to_file, ProofFormat};
 use cairo_air::verifier::{verify_cairo, CairoVerificationError};
 use cairo_air::{CairoProof, PreProcessedTraceVariant};
 use serde::{Deserialize, Serialize};
-<<<<<<< HEAD
+// use starknet_types_core::felt::Felt;
 use stwo_cairo_prover::stwo_prover::core::fri::FriConfig;
 use stwo_cairo_prover::stwo_prover::core::pcs::PcsConfig;
-// use starknet_types_core::felt::Felt;
 use stwo_cairo_prover::stwo_prover::core::vcs::blake2_merkle::{
     Blake2sMerkleChannel, Blake2sMerkleHasher,
 };
 use thiserror::Error;
 
 use super::nut00::Witness;
-// use super::nut11::Conditions;
-// use super::{Kind, Nut10Secret, Proof, Proofs, SecretKey};
-use super::{Nut10Secret, Proof};
+use super::{Conditions, Nut10Secret, Proof};
 
 pub mod serde_cairo_witness;
-=======
-use starknet_types_core::felt::Felt;
-use thiserror::Error;
-
-// use super::nut00::Witness;
-use super::nut01::PublicKey;
-use super::{Conditions, Kind, Nut10Secret, Proof};
-use crate::nuts::nut00::BlindedMessage;
-use crate::nuts::nut11::SigFlag;
-// use stwo_cairo_prover::stwo::core::vcs::blake2_merkle::{
-//     Blake2sMerkleChannel, Blake2sMerkleHasher,
-// };
-
-pub mod serde_cc_witness;
->>>>>>> 21a67b00
 
 /// Nutxx Error
 #[derive(Debug, Error)]
@@ -77,7 +58,6 @@
     }
 }
 
-<<<<<<< HEAD
 fn secure_pcs_config() -> PcsConfig {
     PcsConfig {
         pow_bits: 26,
@@ -86,21 +66,15 @@
             log_blowup_factor: 1,
             n_queries: 70,
         },
-=======
+    }
+}
+
 impl Proof {
-    // prove cairo program
-    pub fn prove_cc(&self) -> Result<CCWitness, Error> {
-        Err(Error::NotImplemented)
-    }
-
-    /// Verify CC
-    pub fn verify_cc(&self) -> Result<(), Error> {
-        Err(Error::NotImplemented)
->>>>>>> 21a67b00
-    }
-}
-
-impl Proof {
+    // /// prove cairo program // TODO: vincent: I dont think this is the right place for this
+    // pub fn prove_cairo(&self) -> Result<CairoWitness, Error> {
+    //     Err(Error::NotImplemented)
+    // }
+
     /// Verify Cairo
     pub fn verify_cairo(&self) -> Result<(), Error> {
         let secret: Nut10Secret = self.secret.clone().try_into()?;
@@ -109,68 +83,15 @@
             _ => return Err(Error::IncorrectSecretKind),
         };
 
-<<<<<<< HEAD
-        // let conditions: Option<Conditions> = secret
-        //     .secret_data()
-        //     .tags()
-        //     .and_then(|c| c.clone().try_into().ok());
-
-        // if let Some(_conditions) = conditions {
-        //     // additional conditions are not yet supported with Cairo
-        //     return Err(Error::NotImplemented);
-        // }
-=======
-/// Spending Conditions
-///
-/// Defined in [NUT10](https://github.com/cashubtc/nuts/blob/main/10.md)
-#[derive(Debug, Clone, PartialEq, Eq, Hash, Serialize, Deserialize)]
-pub enum SpendingConditions {
-    // /// NUT11 Spending conditions
-    // ///
-    // /// Defined in [NUT11](https://github.com/cashubtc/nuts/blob/main/11.md)
-    // P2PKConditions {
-    //     /// The public key of the recipient of the locked ecash
-    //     data: PublicKey,
-    //     /// Additional Optional Spending [`Conditions`]
-    //     conditions: Option<Conditions>,
-    // },
-    // /// NUT14 Spending conditions
-    // ///
-    // /// Defined in [NUT14](https://github.com/cashubtc/nuts/blob/main/14.md)
-    // HTLCConditions {
-    //     /// Hash Lock of ecash
-    //     data: Sha256Hash,
-    //     /// Additional Optional Spending [`Conditions`]
-    //     conditions: Option<Conditions>,
-    // },
-    /// NUTXX Spending conditions
-    /// Defined in [NUTXX](https://github.com/cashubtc/nuts/blob/main/xx.md)
-    CCConditions {
-        /// Program hash
-        data: Felt,
-        /// Additional Optional Spending [`Conditions`]
-        conditions: Option<Conditions>,
-    },
-}
-
-impl SpendingConditions {
-    /// Create a new CC spending condition
-    pub fn new_cc_conditions(program_hash: Felt, conditions: Option<Conditions>) -> Self {
-        Self::CCConditions {
-            data: program_hash,
-            conditions,
+        let conditions: Option<Conditions> = secret
+            .secret_data()
+            .tags()
+            .and_then(|c| c.clone().try_into().ok());
+
+        if let Some(_conditions) = conditions {
+            // TODO: additional conditions are not yet supported with Cairo
+            return Err(Error::NotImplemented);
         }
-    }
-
-    pub fn kind(&self) -> Kind {
-        match self {
-            // Self::P2PKConditions { .. } => Kind::P2PK,
-            // Self::HTLCConditions { .. } => Kind::HTLC,
-            Self::CCConditions { .. } => Kind::CC,
-        }
-    }
-}
->>>>>>> 21a67b00
 
         if secret.kind().ne(&super::Kind::Cairo) {
             return Err(Error::IncorrectSecretKind);
@@ -199,18 +120,18 @@
 
 #[cfg(test)]
 mod tests {
-<<<<<<< HEAD
     use std::convert::TryInto;
     use std::str::FromStr;
 
+    use starknet_types_core::felt::Felt;
+
     use super::*;
     use crate::secret::Secret;
-    use crate::{Amount, Conditions, Id, Kind, Nut10Secret, SecretKey, SigFlag};
+    use crate::{Amount, Conditions, Id, Kind, Nut10Secret, PublicKey, SecretKey, SigFlag};
 
     #[test]
     fn test_verify() {
         let cairo_proof = include_str!("example_proof.json").to_string();
-        // println!("cairo proof: {}", cairo_proof);
         let witness = CairoWitness { proof: cairo_proof };
 
         let secret_key =
@@ -218,26 +139,27 @@
                 .unwrap();
         let v_key = secret_key.public_key();
 
-        let conditions = Conditions {
-            locktime: None,
-            pubkeys: None,
-            refund_keys: None,
-            num_sigs: None,
-            sig_flag: SigFlag::SigInputs,
-            num_sigs_refund: None,
-        };
+        // let conditions = Conditions {
+        //     locktime: None,
+        //     pubkeys: None,
+        //     refund_keys: None,
+        //     num_sigs: None,
+        //     sig_flag: SigFlag::SigInputs,
+        //     num_sigs_refund: None,
+        // };
 
         let secret: Secret = Nut10Secret::new(
             Kind::Cairo,
             "PROGRAM_HASH_TODO".to_string(),
-            Some(conditions), // TODO: adapt conditions to Cairo
+            // Some(conditions), // TODO: adapt conditions to Cairo
+            None::<Conditions>,
         )
         .try_into()
         .unwrap();
 
         let valid_proof: Proof = Proof {
             amount: Amount::ZERO,
-            keyset_id: Id::from_str("009a1f293253e41e").unwrap(),
+            keyset_id: Id::from_str("009a1f293253e41e").unwrap(), // TODO: check how this is used
             secret,
             c: v_key, // TODO: this serves no purpose for now
             witness: Some(Witness::CairoWitness(witness)),
@@ -248,17 +170,7 @@
 
         // let invalid_proof: Proof = // TODO: example of an invalid proof
         // assert!(invalid_proof.verify_cc().is_err());
-=======
-    // TODO: write tests
-    use std::str::FromStr;
-
-    use starknet_types_core::felt::Felt;
-
-    use super::*;
-    use crate::nuts::nut11::SigFlag;
-    use crate::nuts::Id;
-    use crate::secret::Secret;
-    use crate::Amount;
+    }
 
     #[test]
     fn test_secret_ser() {
@@ -286,7 +198,7 @@
 
         let data = Felt::from_hex("0x1234567890abcdef").unwrap();
 
-        let secret = Nut10Secret::new(Kind::CC, data.to_hex_string(), Some(conditions));
+        let secret = Nut10Secret::new(Kind::Cairo, data.to_hex_string(), Some(conditions));
 
         let secret_str = serde_json::to_string(&secret).unwrap();
 
@@ -310,6 +222,5 @@
         // 2. Generate a proof for the CC
         // 3. Verify the proof
         // 4. Assert that the proof is valid
->>>>>>> 21a67b00
     }
 }