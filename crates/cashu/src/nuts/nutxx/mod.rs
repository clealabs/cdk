//! NUT-xx: STARK-proven Computations (Cairo)
//!
//! <https://github.com/cashubtc/nuts/blob/main/xx.md>

use std::str::FromStr;

use cairo_air::air::PubMemoryValue;
use cairo_air::verifier::{verify_cairo, CairoVerificationError};
use cairo_air::{CairoProof, PreProcessedTraceVariant};
use serde::{Deserialize, Serialize};
use starknet_types_core::felt::Felt;
use starknet_types_core::hash::{Poseidon, StarkHash};
use stwo_cairo_prover::stwo_prover::core::fri::FriConfig;
use stwo_cairo_prover::stwo_prover::core::pcs::PcsConfig;
use stwo_cairo_prover::stwo_prover::core::vcs::blake2_merkle::{
    Blake2sMerkleChannel, Blake2sMerkleHasher,
};
use thiserror::Error;

use super::nut00::Witness;
use super::{Nut10Secret, Proof};
use crate::nut11::TagKind;

pub mod serde_cairo_witness;

/// Nutxx Error
#[derive(Debug, Error)]
pub enum Error {
    /// Incorrect secret kind
    #[error("Secret is not a Cairo secret")]
    IncorrectSecretKind,
    /// Incorrect witness kind
    #[error("Witness is not a Cairo witness")]
    IncorrectWitnessKind,
    /// Cairo verification error
    #[error(transparent)]
    CairoVerification(CairoVerificationError),
    /// Program hash verification error
    #[error("Program hash from proof \"{0}\" does not match program hash from secret \"{1}\"")]
    ProgramHashVerification(Felt, Felt),
    /// Output verification error
    #[error("Output hash from proof \"{0}\" does not match output hash from secret \"{1}\"")]
    OutputHashVerification(Felt, Felt),
    /// Felt from string error
    #[error(transparent)]
    FeltFromStr(<Felt as std::str::FromStr>::Err),
    /// Serde Error
    #[error(transparent)]
    Serde(#[from] serde_json::Error),
    /// Not implemented
    #[error("Not implemented")]
    NotImplemented,
}

/// Optional features
#[derive(Debug, Default, Clone, PartialEq, Eq, Hash, Serialize, Deserialize)]
#[cfg_attr(feature = "swagger", derive(utoipa::ToSchema))]
pub struct OptionalFeatures {
    pub bootloader: Option<String>, // TODO: put bootloader config instead of string
}

/// Cairo Prover Config
#[derive(Debug, Default, Clone, PartialEq, Eq, Hash, Serialize, Deserialize)]
#[cfg_attr(feature = "swagger", derive(utoipa::ToSchema))]
pub struct CairoProverConfig {
    /// Version
    pub version: String,
    /// PCS Config
    // pub pcs_config: PcsConfig, // TODO: implement Eq and Hash for PcsConfig
    /// Merkle Hasher
    pub merkle_hasher: String,
    /// With Pedersen
    pub with_pedersen: bool, // TODO: remove this field
}

/// NUTXX Settings
#[derive(Debug, Default, Clone, PartialEq, Eq, Hash, Serialize, Deserialize)]
#[cfg_attr(feature = "swagger", derive(utoipa::ToSchema), schema(as = nutxx::Settings))]
pub struct SupportedSettings {
    pub supported: bool,
    pub optional_features: Option<OptionalFeatures>,
    pub cairo_prover_config: Option<CairoProverConfig>,
}

/// Cairo spending conditions
#[derive(Debug, Clone, PartialEq, Eq, Hash, Default, Serialize, Deserialize)]
pub struct Conditions {
    /// Hash of the output of the program
    #[serde(skip_serializing_if = "Option::is_none")]
    pub output: Option<Felt>,
}

impl From<Conditions> for Vec<Vec<String>> {
    fn from(conditions: Conditions) -> Vec<Vec<String>> {
        let Conditions { output } = conditions;

        let mut tags = Vec::new();

        if let Some(output) = output {
            tags.push(vec![
                TagKind::Custom("program_output".to_string()).to_string(),
                output.to_string(),
            ]);
        }
        tags
    }
}

impl TryFrom<Vec<Vec<String>>> for Conditions {
    type Error = Error;
    fn try_from(tags: Vec<Vec<String>>) -> Result<Conditions, Self::Error> {
        let mut output = None;

        for tag in tags {
            if tag.len() < 2 {
                continue;
            }

            let tag_kind = TagKind::from(&tag[0]);
            match tag_kind {
                TagKind::Custom(ref kind) if kind == "program_output" => {
                    output = Some(Felt::from_str(&tag[1]).map_err(|e| Error::FeltFromStr(e))?);
                }
                _ => {}
            }
        }

        Ok(Conditions { output })
    }
}

/// Cairo Witness
#[derive(Default, Debug, Clone, PartialEq, Eq, Hash, Serialize, Deserialize)]
#[cfg_attr(feature = "swagger", derive(utoipa::ToSchema))]

/// The Witness of a Cairo program
///
/// Given to the mint by the recipient
pub struct CairoWitness {
    /// The serialized .json Cairo proof
    pub cairo_proof_json: String,
}

<<<<<<< HEAD
pub fn secure_pcs_config() -> PcsConfig {
=======
// TODO: won't be needed once we update to the latest version of stwo_cairo_prover
fn secure_pcs_config() -> PcsConfig {
>>>>>>> 060a0ec1
    PcsConfig {
        pow_bits: 26,
        fri_config: FriConfig {
            log_last_layer_degree_bound: 0,
            log_blowup_factor: 1,
            n_queries: 70,
        },
    }
}

/// Convert a PubMemoryValue to a Felt
fn pmv_to_felt(pmv: &PubMemoryValue) -> Felt {
    let (_id, value) = pmv;
    let mut le_bytes = [0u8; 32];
    for (i, &v) in value.iter().enumerate() {
        let start = i * 4;
        le_bytes[start..start + 4].copy_from_slice(&v.to_le_bytes());
    }
    Felt::from_bytes_le(&le_bytes)
}

/// Hash an array of PubMemoryValues using Poseidon
pub fn hash_array_pmv(values: &Vec<PubMemoryValue>) -> Felt {
    Poseidon::hash_array(&values.iter().map(|v| pmv_to_felt(v)).collect::<Vec<_>>())
}

impl Proof {
    /// Verify Cairo
    pub fn verify_cairo(&self) -> Result<(), Error> {
        let secret: Nut10Secret = self.secret.clone().try_into()?;
        if secret.kind().ne(&super::Kind::Cairo) {
            return Err(Error::IncorrectSecretKind);
        }

        let cairo_witness = match &self.witness {
            Some(Witness::CairoWitness(witness)) => witness,
            _ => return Err(Error::IncorrectWitnessKind),
        };
        let cairo_proof = match serde_json::from_str::<CairoProof<Blake2sMerkleHasher>>(
            &cairo_witness.cairo_proof_json,
        ) {
            Ok(proof) => proof,
            Err(e) => return Err(Error::Serde(e)),
        };

        let program_hash_condition =
            Felt::from_str(secret.secret_data().data()).map_err(|e| Error::FeltFromStr(e))?;

        let program: &Vec<PubMemoryValue> = &cairo_proof.claim.public_data.public_memory.program;
        let program_hash = hash_array_pmv(program);

        if program_hash != program_hash_condition {
            return Err(Error::ProgramHashVerification(
                program_hash,
                program_hash_condition,
            ));
        }

        let conditions: Option<Conditions> = secret
            .secret_data()
            .tags()
            .and_then(|c| c.clone().try_into().ok());

        if let Some(output_condition) = conditions.and_then(|c| c.output) {
            // check if the output in the claim matches the output in the conditions
            let output = hash_array_pmv(&cairo_proof.claim.public_data.public_memory.output);
            if output != output_condition {
                return Err(Error::OutputHashVerification(output, output_condition));
            }
        }

        let preprocessed_trace = PreProcessedTraceVariant::CanonicalWithoutPedersen; // TODO: give option
        let result = verify_cairo::<Blake2sMerkleChannel>(
            cairo_proof,
            secure_pcs_config(),
            preprocessed_trace,
        );
        match result {
            Ok(_) => Ok(()),
            Err(e) => Err(Error::CairoVerification(e)),
        }
    }

    /// Add cairo proof
    #[inline]
    pub fn add_cairo_proof(&mut self, cairo_proof_json: String) {
        self.witness = Some(Witness::CairoWitness(CairoWitness { cairo_proof_json }))
    }
}

#[cfg(test)]
mod tests {
    use std::convert::TryInto;
    use std::str::FromStr;

    use serde::de::{self, Deserializer};
    use starknet_types_core::felt::Felt;

    use super::*;
    use crate::secret::Secret;
    use crate::{Amount, Id, Kind, Nut10Secret, SecretKey};

    #[derive(Deserialize)]
    struct Executable {
        program: Program,
    }

    #[derive(Deserialize)]
    struct Program {
        #[serde(deserialize_with = "deserialize_felt_vec")]
        bytecode: Vec<Felt>,
    }

    fn deserialize_felt_vec<'de, D>(deserializer: D) -> Result<Vec<Felt>, D::Error>
    where
        D: Deserializer<'de>,
    {
        let hex_strings: Vec<String> = Vec::deserialize(deserializer)?;
        hex_strings
            .into_iter()
            .map(|s| {
                // This is a hack because `Felt::from_hex` doesn't work with negative numbers.
                // This is ok because we only need to parse executables during testing and thus
                // using cairo_lang_executable is not worth having an extra dependency
                let is_negative = s.starts_with('-');
                let normalized_hex = if is_negative {
                    s.trim_start_matches('-').to_string()
                } else {
                    s.clone()
                };
                let felt = Felt::from_hex(&normalized_hex).map_err(de::Error::custom)?;
                let corrected_felt = if is_negative { -felt } else { felt };
                Ok(corrected_felt)
            })
            .collect()
    }

    #[test]
    fn test_verify() {
        let secret_key =
            SecretKey::from_str("99590802251e78ee1051648439eedb003dc539093a48a44e7b8f2642c909ea37")
                .unwrap();
        let v_key = secret_key.public_key();

        // Hash the program bytecode
        let executable_json = include_str!("./test/is_prime_executable.json");
        let executable: Executable = serde_json::from_str(executable_json).unwrap();
        let program_hash = Poseidon::hash_array(&executable.program.bytecode);

        // Specify output condition
        let output_false = Poseidon::hash_array(&vec![Felt::from(0)]); // is not prime
        let output_true = Poseidon::hash_array(&vec![Felt::from(1)]); // is prime

        let cond_false = Conditions {
            output: Some(output_false),
        };
        let cond_true = Conditions {
            output: Some(output_true),
        };

        let secret_is_prime_true: Secret =
            Nut10Secret::new(Kind::Cairo, program_hash.to_string(), Some(cond_true))
                .try_into()
                .unwrap();
        let secret_is_prime_false: Secret =
            Nut10Secret::new(Kind::Cairo, program_hash.to_string(), Some(cond_false))
                .try_into()
                .unwrap();

        let cairo_proof_is_prime_7 = include_str!("./test/is_prime_proof_7.json").to_string();
        let witness_is_prime_7 = CairoWitness {
            cairo_proof_json: cairo_proof_is_prime_7,
        };
        let cairo_proof_is_prime_9 = include_str!("./test/is_prime_proof_9.json").to_string();
        let witness_is_prime_9 = CairoWitness {
            cairo_proof_json: cairo_proof_is_prime_9,
        };

        // proof that is_prime(7) == true
        let mut proof: Proof = Proof {
            amount: Amount::ZERO,                                 // unused in this test
            keyset_id: Id::from_str("009a1f293253e41e").unwrap(), // unused in this test
            secret: secret_is_prime_true.clone(),
            c: v_key, // unused in this test
            witness: Some(Witness::CairoWitness(witness_is_prime_7)),
            dleq: None, // unused in this test
        };
        proof.verify_cairo().unwrap();
        assert!(proof.verify_cairo().is_ok());

        // if we change the output condition to false, the verification should fail
        proof.secret = secret_is_prime_false.clone();
        assert!(proof.verify_cairo().is_err());

        // proof that is_prime(9) == false
        let mut proof2: Proof = Proof {
            amount: Amount::ZERO,                                 // unused in this test
            keyset_id: Id::from_str("009a1f293253e41e").unwrap(), // unused in this test
            secret: secret_is_prime_false.clone(),
            c: v_key, // unused in this test
            witness: Some(Witness::CairoWitness(witness_is_prime_9)),
            dleq: None, // unused in this test
        };
        assert!(proof2.verify_cairo().is_ok());

        // if we change the output condition to true, the verification should again fail
        proof2.secret = secret_is_prime_true.clone();
        assert!(proof2.verify_cairo().is_err());
    }

    #[test]
    fn test_secret_ser() {
        // Testing the serde serialization of the secret

        // with hex string data
        let conditions = Conditions { output: None };
        let data = Felt::from_hex("0x1234567890abcdef").unwrap();
        let secret = Nut10Secret::new(Kind::Cairo, data.to_hex_string(), Some(conditions));
        let secret_str = serde_json::to_string(&secret).unwrap();
        let secret_der: Nut10Secret = serde_json::from_str(&secret_str).unwrap();

        assert_eq!(secret, secret_der);

        // with decimal string data
        let conditions = Conditions { output: None };
        let data = Felt::from_str("99").unwrap();
        let secret = Nut10Secret::new(Kind::Cairo, data.to_string(), Some(conditions));
        let secret_str = serde_json::to_string(&secret).unwrap();
        let secret_der: Nut10Secret = serde_json::from_str(&secret_str).unwrap();

        assert_eq!(secret, secret_der);
    }

    // TODO: add test for serialization and deserialization of mint info
}<|MERGE_RESOLUTION|>--- conflicted
+++ resolved
@@ -141,12 +141,8 @@
     pub cairo_proof_json: String,
 }
 
-<<<<<<< HEAD
-pub fn secure_pcs_config() -> PcsConfig {
-=======
 // TODO: won't be needed once we update to the latest version of stwo_cairo_prover
 fn secure_pcs_config() -> PcsConfig {
->>>>>>> 060a0ec1
     PcsConfig {
         pow_bits: 26,
         fri_config: FriConfig {
@@ -379,6 +375,4 @@
 
         assert_eq!(secret, secret_der);
     }
-
-    // TODO: add test for serialization and deserialization of mint info
 }